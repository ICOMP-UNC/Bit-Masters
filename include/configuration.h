/**
 * @file configuration.h
 * @brief Configuration header file
 * 
 */
#pragma once

#include <libopencm3/stm32/gpio.h> /**< Include the GPIO peripheral library */
#include <libopencm3/stm32/rcc.h> /**< Include the RCC peripheral library */
#include <libopencm3/stm32/exti.h> /**< Include the EXTI peripheral library */
#include <libopencm3/cm3/nvic.h> /**< Include the NVIC peripheral library */
#include <libopencm3/stm32/timer.h> /**< Include the timer peripheral library */
#include <libopencm3/stm32/i2c.h> /**< Include the I2C library */
#include <libopencm3/stm32/adc.h> /**< Include the ADC library */

#define ALARM_PORT GPIOA /**< Alarm port corresponds to port A */
#define ALARM_PIN GPIO5 /**< Define the alarm pin as PA5 */

#define MANUAL_SWITCH_PORT GPIOA /**< Manual switch port corresponds to port A */
#define MANUAL_SWITCH_PIN GPIO6 /**< Define the manual switch pin as PA6 */

#define OVERRIDE_SWITCH_PORT GPIOA /**< Override switch port corresponds to port A */
#define OVERRIDE_SWITCH_PIN GPIO7 /**< Define the override switch pin as PA7 */

#define LED_PORT GPIOA /**< LED port corresponds to port A */
#define LED_PIN GPIO8 /**< Define the LED pin as PA10 */

#define FAN_PORT GPIOA /**< Fan port corresponds to port A */
#define FAN_PIN GPIO9 /**< Define the fan pin as PA9 */

#define MOTOR_POS_PORT GPIOA /**< Positive motor port corresponds to port A */
#define MOTOR_POS_PIN GPIO10 /**< Define the motor pin as P10 */

#define MOTOR_NEG_PORT GPIOA /**< Negative motor port corresponds to port A */
#define MOTOR_NEG_PIN GPIO11 /**< Define the motor pin as PA11 */

#define TEMP_SENSOR_PORT GPIOA /**< Temperature sensor port corresponds to port A */
#define TEMP_SENSOR_PIN GPIO0 /**< Define the temperature sensor pin as PA0 */

#define BATTERY_LEVEL_PORT GPIOA /**< Battery level port corresponds to port A */
#define BATTERY_LEVEL_PIN GPIO1 /**< Define the battery level pin as PA1 */

#define MOTION_SENSOR_PORT GPIOA /**< Motion sensor port corresponds to port A */
#define MOTION_SENSOR_PIN GPIO2 /**< Define the motion sensor pin as PA2 */

#define INFRARED_SENSOR_PORT GPIOA /**< Infrared sensor port corresponds to port A */
#define INFRARED_SENSOR_PIN GPIO3 /**< Define the infrared sensor pin as PA3 */

#define ADC_CHANNEL_TEMP_SENSOR 0 /**< Timer uses ADC chanell 0 */
#define ADC_CHANNEL_BATTERY_LEVEL 1 /**< Timer uses ADC chanell 1 */

  
/**
 * @brief I2C1 rise time in standard mode (100 kHz).
 * 
 * This define sets the maximum rise time for the I2C1 peripheral in 
 * standard mode (100 kHz) according to the I2C specifications. Adjust 
 * if the system clock changes.
 */
#define I2C1_TRISE_100KHZ 36

/**
 * @brief I2C1 CCR value for 100 kHz.
 * 
 * This define configures the Clock Control Register (CCR) of the 
 * I2C1 peripheral for standard mode at a frequency of 100 kHz. 
 * Adjust if a different speed is required.
 */
#define I2C1_CCR_100KHZ 180

/**
 * @brief I2C CR2 frequency setting for 36 MHz system clock.
 * 
 * This define sets the frequency for the I2C peripheral in the CR2 register 
 * when the system clock is 36 MHz. The value corresponds to the system clock 
 * frequency used to set the I2C communication speed. 
 * Adjust the value according to the actual system clock frequency.
 */
#define I2C_CR2_FREQ_36MHZ  36

#define PRESCALER_VALUE 71999 /**< Define the prescaler value for the timer */
/* Calculate it as follows: (timer_clock / desired_frequency) - 1
 * 78MHz / (10000) - 1 */
#define TIMER_PERIOD 0xFFFF /**< Full period of the timer */

static uint32_t duty_cycle = 0; /**< Initialize the duty cycle to 0 */

/**
 * @brief Initializes the system clock to 72 MHz using an 8 MHz external crystal.
 */
void system_clock_setup(void);
<<<<<<< HEAD
=======

#define ADC_CHANNEL_TEMP_SENSOR 0 /**< Timer uses ADC chanell 0 */
  
>>>>>>> e40faa88
  
/**
 * @brief Configures the GPIO pins for the alarm, motor, manual switch, override switch, LED, fan, and sensors
 * 
 * The alarm pin is configured as an output, the motor pin is configured as an output in pin 6, port A,
 * the manual switch pin is configured as an input in pin 7 port A, the override switch pin is configured
 * as an input in pin 8 port A, the LED pin is configured as an output in pin 10 port A, the fan pin is configured
 * as an output in pin 9 port A, the temperature sensor pin is configured as an input in pin 0 port A, the battery
 * level pin is configured as an input in pin 1 port A, the motion sensor pin is configured as an input in pin 2 port A,
 * and the infrared sensor pin is configured as an input in pin 3 port A.
 * 
 */
void configure_gpio(void);

/**
 * @brief Configures the EXTI interrupt for the override switch
 * 
 * The AFIO clock is enabled, the EXTI9_5 interrupt is enabled in the NVIC, EXTI8 is configured as the source
 * for the override switch pin, the interrupt is triggered on the falling edge, and the EXTI8 interrupt is enabled.
 * 
 * Note: The EXTI9_5 manages EXTI5 to EXTI9 interrupts.
 */
void exti_setup(void);

 /** @brief Configures the I2C1 peripheral on the STM32.
 *
 * This function sets up the I2C1 peripheral on the STM32 microcontroller to operate
 * in standard mode (100 kHz) with GPIO pins configured for open-drain alternate function.
 * It enables the clocks for GPIOB and I2C1, configures the necessary pins for I2C communication,
 * sets the I2C clock frequency, rise time, and CCR value for a 100 kHz bus speed.
 *
 * @note Assumes a system clock frequency of 36 MHz for proper timing configuration.
 *       Adjustments may be necessary for different clock speeds.
 *
 * GPIOB is used for I2C1_SCL and I2C1_SDA lines with open-drain configuration.
 * Before enabling the I2C peripheral, it is disabled to ensure a clean configuration.
 */
void config_i2c(void);

/**
 * @brief Configures the timer to generate a PWM signal
 * 
 * The timer is configured to generate a PWM signal with a period of 10 ms and a duty cycle of 0%.
 * 
 */
void config_pwm(void);

/** @brief Set up the ADC with the required configuration./**
 *
 * The ADC is used to convert analog signals from various sensors (temperature, 
 * battery level, motion, and infrared sensor) into digital values that can be 
 * processed by the microcontroller. This allows the system to monitor sensor 
 * readings and make decisions such as closing the door, activating alarms, or 
 * indicating battery levels.
 */
void adc_setup(void);
<|MERGE_RESOLUTION|>--- conflicted
+++ resolved
@@ -89,12 +89,6 @@
  * @brief Initializes the system clock to 72 MHz using an 8 MHz external crystal.
  */
 void system_clock_setup(void);
-<<<<<<< HEAD
-=======
-
-#define ADC_CHANNEL_TEMP_SENSOR 0 /**< Timer uses ADC chanell 0 */
-  
->>>>>>> e40faa88
   
 /**
  * @brief Configures the GPIO pins for the alarm, motor, manual switch, override switch, LED, fan, and sensors
@@ -150,4 +144,4 @@
  * readings and make decisions such as closing the door, activating alarms, or 
  * indicating battery levels.
  */
-void adc_setup(void);
+void adc_setup(void);