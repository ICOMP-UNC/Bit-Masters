#include "alarm.h"

<<<<<<< HEAD
uint16_t get_battery_value(void) {
    /* Configure the ADC */
    adc_set_regular_sequence(ADC1, 1, ADC_CHANNEL_BATTERY_LEVEL); /* Select only one channel */

    /* Start the conversion */
    adc_start_conversion_regular(ADC1);

    /* Wait for the conversion to complete */
    while (!(ADC1_SR & ADC_SR_EOC));

    /* Read the conversion result */
    return adc_read_regular(ADC1) * CONVERT_VALUE;
}


=======
uint8_t convert_to_display(uint8_t value) {
    switch (value) {
        case 0: return 0x3F; /* Display "0" */
        case 1: return 0x06; /* Display "1" */
        case 2: return 0x5B; /* Display "2" */
        case 3: return 0x4F; /* Display "3" */
        case 4: return 0x66; /* Display "4" */
        case 5: return 0x6D; /* Display "5" */
        case 6: return 0x7D; /* Display "6" */
        case 7: return 0x07; /* Display "7" */
        case 8: return 0x7F; /* Display "8" */
        case 9: return 0x6F; /* Display "9" */
        default: return 0x3F; /* Display "0" */
    }
}

uint8_t obtain_unit_value(void) {
    uint16_t temperature = read_temperature(); /* Read the temperature */

    if (temperature > 99) {
        return 0x31 /* Display "r" for error */;
    }

    uint8_t unit = temperature % 10; /* Obtain the unit value */
    return convert_to_display(unit); /* Convert the value to the display format */
}

uint8_t obtain_tens_value(void) {
    uint16_t temperature = read_temperature();

    if (temperature > 99) { /* Check if the temperature is greater than 99 */
        return 0x79; /* Display "E" for error */
    }

    uint8_t tens = temperature / 10; /* Obtain the tens value */
    return convert_to_display(tens); /* Convert the value to the display format */
}

void display_temperature(uint8_t value, uint8_t address, uint32_t i2c) {

    i2c_peripheral_enable(i2c); /* Enable the I2C peripheral */
    
    i2c_send_start(i2c); /* Send the start condition */
    i2c_send_7bit_address(i2c, address, WRITE); /* Send the address of the device */
    while (!(i2c_get_data(i2c) & (1 << 1)));        /* Wait for the address to be sent */

    i2c_send_data(i2c, value);                       /* Send the data */

}

void update_i2c_value(uint32_t i2c, uint8_t data, uint8_t address) {

    while (!(i2c_get_data(ic2) & (1 << 1)));        /* Wait for the data to be sent */
    i2c_send_stop(ic2);                             /* Send the stop condition */

    i2c_peripheral_disable(ic2);        /* Disable the I2C peripheral */

    display_temperature(data, address, i2c); /* Display the temperature value */

}

void show_display(void){
    
    uint8_t unit = obtain_unit_value(); /* Obtain the unit value */
    uint8_t tens = obtain_tens_value(); /* Obtain the tens value */

    update_i2c_value(I2C1_BASE, unit, DISPLAY_UNIT_ADDRESS); /* Update the I2C value */
    update_i2c_value(I2C2_BASE, tens, DISPLAY_TENS_ADDRESS); /* Update the I2C value */
}
>>>>>>> 568a734e
<|MERGE_RESOLUTION|>--- conflicted
+++ resolved
@@ -1,6 +1,5 @@
 #include "alarm.h"
 
-<<<<<<< HEAD
 uint16_t get_battery_value(void) {
     /* Configure the ADC */
     adc_set_regular_sequence(ADC1, 1, ADC_CHANNEL_BATTERY_LEVEL); /* Select only one channel */
@@ -15,8 +14,6 @@
     return adc_read_regular(ADC1) * CONVERT_VALUE;
 }
 
-
-=======
 uint8_t convert_to_display(uint8_t value) {
     switch (value) {
         case 0: return 0x3F; /* Display "0" */
@@ -85,5 +82,4 @@
 
     update_i2c_value(I2C1_BASE, unit, DISPLAY_UNIT_ADDRESS); /* Update the I2C value */
     update_i2c_value(I2C2_BASE, tens, DISPLAY_TENS_ADDRESS); /* Update the I2C value */
-}
->>>>>>> 568a734e
+}