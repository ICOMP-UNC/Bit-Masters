/**
 * @file configuration.h
 * @brief Configuration header file
 * 
 */
#pragma once

#include <libopencm3/stm32/gpio.h> /**< Include the GPIO peripheral library */
#include <libopencm3/stm32/rcc.h> /**< Include the RCC peripheral library */
#include <libopencm3/stm32/exti.h> /**< Include the EXTI peripheral library */
#include <libopencm3/cm3/nvic.h> /**< Include the NVIC peripheral library */
#include <libopencm3/stm32/timer.h> /**< Include the timer peripheral library */
#include <libopencm3/stm32/i2c.h> /**< Include the I2C library */
<<<<<<< HEAD
#include <libopencm3/stm32/adc.h> /**< Include the adc peripheral library */
=======
#include <libopencm3/stm32/adc.h> /**< Include the ADC library */
>>>>>>> 5a0d07d9

#define ALARM_PORT GPIOA /**< Alarm port corresponds to port A */
#define ALARM_PIN GPIO5 /**< Define the alarm pin as PA5 */

#define MANUAL_SWITCH_PORT GPIOA /**< Manual switch port corresponds to port A */
#define MANUAL_SWITCH_PIN GPIO6 /**< Define the manual switch pin as PA6 */

#define OVERRIDE_SWITCH_PORT GPIOA /**< Override switch port corresponds to port A */
#define OVERRIDE_SWITCH_PIN GPIO7 /**< Define the override switch pin as PA7 */

#define LED_PORT GPIOA /**< LED port corresponds to port A */
#define LED_PIN GPIO8 /**< Define the LED pin as PA10 */

#define FAN_PORT GPIOA /**< Fan port corresponds to port A */
#define FAN_PIN GPIO9 /**< Define the fan pin as PA9 */

#define MOTOR_POS_PORT GPIOA /**< Positive motor port corresponds to port A */
#define MOTOR_POS_PIN GPIO10 /**< Define the motor pin as P10 */

#define MOTOR_NEG_PORT GPIOA /**< Negative motor port corresponds to port A */
#define MOTOR_NEG_PIN GPIO11 /**< Define the motor pin as PA11 */

#define TEMP_SENSOR_PORT GPIOA /**< Temperature sensor port corresponds to port A */
#define TEMP_SENSOR_PIN GPIO0 /**< Define the temperature sensor pin as PA0 */

#define BATTERY_LEVEL_PORT GPIOA /**< Battery level port corresponds to port A */
#define BATTERY_LEVEL_PIN GPIO1 /**< Define the battery level pin as PA1 */

#define MOTION_SENSOR_PORT GPIOA /**< Motion sensor port corresponds to port A */
#define MOTION_SENSOR_PIN GPIO2 /**< Define the motion sensor pin as PA2 */

#define INFRARED_SENSOR_PORT GPIOA /**< Infrared sensor port corresponds to port A */
#define INFRARED_SENSOR_PIN GPIO3 /**< Define the infrared sensor pin as PA3 */

#define ADC_CHANNEL_TEMP_SENSOR 0 /**< Timer uses ADC chanell 0 */
#define ADC_CHANNEL_BATTERY_LEVEL 1 /**< Timer uses ADC chanell 1 */

  
/**
 * @brief I2C1 rise time in standard mode (100 kHz).
 * 
 * This define sets the maximum rise time for the I2C1 peripheral in 
 * standard mode (100 kHz) according to the I2C specifications. Adjust 
 * if the system clock changes.
 */
#define I2C1_TRISE_100KHZ 36

/**
 * @brief I2C1 CCR value for 100 kHz.
 * 
 * This define configures the Clock Control Register (CCR) of the 
 * I2C1 peripheral for standard mode at a frequency of 100 kHz. 
 * Adjust if a different speed is required.
 */
#define I2C1_CCR_100KHZ 180

/**
 * @brief I2C CR2 frequency setting for 36 MHz system clock.
 * 
 * This define sets the frequency for the I2C peripheral in the CR2 register 
 * when the system clock is 36 MHz. The value corresponds to the system clock 
 * frequency used to set the I2C communication speed. 
 * Adjust the value according to the actual system clock frequency.
 */
#define I2C_CR2_FREQ_36MHZ  36

#define PRESCALER_VALUE 71999 /**< Define the prescaler value for the timer */
/* Calculate it as follows: (timer_clock / desired_frequency) - 1
 * 78MHz / (10000) - 1 */
#define TIMER_PERIOD 0xFFFF /**< Full period of the timer */

static uint32_t duty_cycle = 0; /**< Initialize the duty cycle to 0 */

/**
 * @brief Initializes the system clock to 72 MHz using an 8 MHz external crystal.
 */
void system_clock_setup(void);
<<<<<<< HEAD

#define ADC_CHANNEL_TEMP_SENSOR 0 /**< Timer uses ADC chanell 0 */
  
=======
>>>>>>> 5a0d07d9
  
/**
 * @brief Configures the GPIO pins for the alarm, motor, manual switch, override switch, LED, fan, and sensors
 * 
 * The alarm pin is configured as an output, the motor pin is configured as an output in pin 6, port A,
 * the manual switch pin is configured as an input in pin 7 port A, the override switch pin is configured
 * as an input in pin 8 port A, the LED pin is configured as an output in pin 10 port A, the fan pin is configured
 * as an output in pin 9 port A, the temperature sensor pin is configured as an input in pin 0 port A, the battery
 * level pin is configured as an input in pin 1 port A, the motion sensor pin is configured as an input in pin 2 port A,
 * and the infrared sensor pin is configured as an input in pin 3 port A.
 * 
 */
void configure_gpio(void);

/**
 * @brief Configures the EXTI interrupt for the override switch
 * 
 * The AFIO clock is enabled, the EXTI9_5 interrupt is enabled in the NVIC, EXTI8 is configured as the source
 * for the override switch pin, the interrupt is triggered on the falling edge, and the EXTI8 interrupt is enabled.
 * 
 * Note: The EXTI9_5 manages EXTI5 to EXTI9 interrupts.
 */
void exti_setup(void);

 /** @brief Configures the I2C1 peripheral on the STM32.
 *
 * This function sets up the I2C1 peripheral on the STM32 microcontroller to operate
 * in standard mode (100 kHz) with GPIO pins configured for open-drain alternate function.
 * It enables the clocks for GPIOB and I2C1, configures the necessary pins for I2C communication,
 * sets the I2C clock frequency, rise time, and CCR value for a 100 kHz bus speed.
 *
 * @note Assumes a system clock frequency of 36 MHz for proper timing configuration.
 *       Adjustments may be necessary for different clock speeds.
 *
 * GPIOB is used for I2C1_SCL and I2C1_SDA lines with open-drain configuration.
 * Before enabling the I2C peripheral, it is disabled to ensure a clean configuration.
 */
void config_i2c(void);

/**
 * @brief Configures the timer to generate a PWM signal
 * 
 * The timer is configured to generate a PWM signal with a period of 10 ms and a duty cycle of 0%.
 * 
 */
void config_pwm(void);

/** @brief Set up the ADC with the required configuration./**
 *
 * The ADC is used to convert analog signals from various sensors (temperature, 
 * battery level, motion, and infrared sensor) into digital values that can be 
 * processed by the microcontroller. This allows the system to monitor sensor 
 * readings and make decisions such as closing the door, activating alarms, or 
 * indicating battery levels.
 */
void adc_setup(void);<|MERGE_RESOLUTION|>--- conflicted
+++ resolved
@@ -11,11 +11,7 @@
 #include <libopencm3/cm3/nvic.h> /**< Include the NVIC peripheral library */
 #include <libopencm3/stm32/timer.h> /**< Include the timer peripheral library */
 #include <libopencm3/stm32/i2c.h> /**< Include the I2C library */
-<<<<<<< HEAD
 #include <libopencm3/stm32/adc.h> /**< Include the adc peripheral library */
-=======
-#include <libopencm3/stm32/adc.h> /**< Include the ADC library */
->>>>>>> 5a0d07d9
 
 #define ALARM_PORT GPIOA /**< Alarm port corresponds to port A */
 #define ALARM_PIN GPIO5 /**< Define the alarm pin as PA5 */
@@ -93,12 +89,6 @@
  * @brief Initializes the system clock to 72 MHz using an 8 MHz external crystal.
  */
 void system_clock_setup(void);
-<<<<<<< HEAD
-
-#define ADC_CHANNEL_TEMP_SENSOR 0 /**< Timer uses ADC chanell 0 */
-  
-=======
->>>>>>> 5a0d07d9
   
 /**
  * @brief Configures the GPIO pins for the alarm, motor, manual switch, override switch, LED, fan, and sensors
