--- conflicted
+++ resolved
@@ -1,4 +1,3 @@
-<<<<<<< HEAD
 #include "alarm.h"
 
 uint16_t get_battery_value(void) {
@@ -83,8 +82,7 @@
 
     update_i2c_value(I2C1_BASE, unit, DISPLAY_UNIT_ADDRESS); /* Update the I2C value */
     update_i2c_value(I2C2_BASE, tens, DISPLAY_TENS_ADDRESS); /* Update the I2C value */
-=======
-#include "alarm.h" /**< Include the alarm header file */
+}
 
 void activate_alarm(void) {
     if(gpio_get(ALARM_PORT, ALARM_PIN)) { /**< Check if the alarm is already active */
@@ -98,5 +96,4 @@
         return; /**< Return if the alarm is already inactive */
     }
     gpio_clear(ALARM_PORT, ALARM_PIN); /**< Set the alarm pin low */
->>>>>>> b2f43805
 }