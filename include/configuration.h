/**
 * @file configuration.h
 * @brief Configuration header file
 * 
 */
#pragma once

#include <libopencm3/stm32/gpio.h> /**< Include the GPIO peripheral library */
#include <libopencm3/stm32/rcc.h> /**< Include the RCC peripheral library */
#include <libopencm3/stm32/exti.h> /**< Include the EXTI peripheral library */
#include <libopencm3/cm3/nvic.h> /**< Include the NVIC peripheral library */
#include <libopencm3/stm32/timer.h> /**< Include the timer peripheral library */
#include <libopencm3/stm32/i2c.h> /**< Include the I2C library */
<<<<<<< HEAD
#include <libopencm3/stm32/adc.h> /**< Include the adc peripheral library */
=======
#include <libopencm3/stm32/adc.h> /**< Include the ADC library */

// Free RTOS headers
#include "FreeRTOS.h"
#include "task.h"
#include "semphr.h"
>>>>>>> bfcc49e1

#define ALARM_PORT GPIOA /**< Alarm port corresponds to port A */
#define ALARM_PIN GPIO5 /**< Define the alarm pin as PA5 */

#define MANUAL_SWITCH_PORT GPIOA /**< Manual switch port corresponds to port A */
#define MANUAL_SWITCH_PIN GPIO6 /**< Define the manual switch pin as PA6 */

#define OVERRIDE_SWITCH_PORT GPIOA /**< Override switch port corresponds to port A */
#define OVERRIDE_SWITCH_PIN GPIO7 /**< Define the override switch pin as PA7 */

#define LED_PORT GPIOA /**< LED port corresponds to port A */
#define LED_PIN GPIO8 /**< Define the LED pin as PA10 */

#define FAN_PORT GPIOA /**< Fan port corresponds to port A */
#define FAN_PIN GPIO9 /**< Define the fan pin as PA9 */

#define MOTOR_POS_PORT GPIOA /**< Positive motor port corresponds to port A */
#define MOTOR_POS_PIN GPIO10 /**< Define the motor pin as P10 */

#define MOTOR_NEG_PORT GPIOA /**< Negative motor port corresponds to port A */
#define MOTOR_NEG_PIN GPIO11 /**< Define the motor pin as PA11 */

#define TEMP_SENSOR_PORT GPIOA /**< Temperature sensor port corresponds to port A */
#define TEMP_SENSOR_PIN GPIO0 /**< Define the temperature sensor pin as PA0 */

#define BATTERY_LEVEL_PORT GPIOA /**< Battery level port corresponds to port A */
#define BATTERY_LEVEL_PIN GPIO1 /**< Define the battery level pin as PA1 */

#define MOTION_SENSOR_PORT GPIOA /**< Motion sensor port corresponds to port A */
#define MOTION_SENSOR_PIN GPIO2 /**< Define the motion sensor pin as PA2 */

#define INFRARED_SENSOR_PORT GPIOA /**< Infrared sensor port corresponds to port A */
#define INFRARED_SENSOR_PIN GPIO3 /**< Define the infrared sensor pin as PA3 */

#define ADC_CHANNEL_TEMP_SENSOR 0 /**< Timer uses ADC channel 0 */
#define ADC_CHANNEL_BATTERY_LEVEL 1 /**< Timer uses ADC channel 1 */
  
/**
 * @brief I2C1 rise time in standard mode (100 kHz).
 * 
 * This define sets the maximum rise time for the I2C1 peripheral in 
 * standard mode (100 kHz) according to the I2C specifications. Adjust 
 * if the system clock changes.
 */
#define I2C1_TRISE_100KHZ 36

/**
 * @brief I2C1 CCR value for 100 kHz.
 * 
 * This define configures the Clock Control Register (CCR) of the 
 * I2C1 peripheral for standard mode at a frequency of 100 kHz. 
 * Adjust if a different speed is required.
 */
#define I2C1_CCR_100KHZ 180

/**
 * @brief I2C CR2 frequency setting for 36 MHz system clock.
 * 
 * This define sets the frequency for the I2C peripheral in the CR2 register 
 * when the system clock is 36 MHz. The value corresponds to the system clock 
 * frequency used to set the I2C communication speed. 
 * Adjust the value according to the actual system clock frequency.
 */
#define I2C_CR2_FREQ_36MHZ  36

#define PRESCALER_VALUE 71999 /**< Define the prescaler value for the timer */
/* Calculate it as follows: (timer_clock / desired_frequency) - 1
 * 78MHz / (10000) - 1 */

#define TIMER_PERIOD 0xFFFF /**< Full period of the timer */

<<<<<<< HEAD
static uint32_t duty_cycle = 0; /**< Initialize the duty cycle to 0 */
  
=======
/**
 * @brief Defines the boolean value TRUE as 1.
 * 
 * This macro is used to represent a boolean value of "true". It can be used in 
 * logical conditions where a true value is needed. In this case, TRUE is defined 
 * as 1 to follow the common convention of representing true with a non-zero value.
 * 
 * Example usage:
 * @code
 * if (condition == TRUE) {
 *     // Do something
 * }
 * @endcode
 */
#define TRUE    1

/**
 * @brief Defines the value SUCCESS as 1.
 * 
 * This macro is used to represent a successful operation or return value. It is 
 * commonly used to indicate that a function or operation completed successfully.
 * In this case, SUCCESS is defined as 1 to standardize return values indicating success.
 * 
 * Example usage:
 * @code
 * int function()
 * {    
 *      // If everything worked fine
 *      return SUCCESS;
 * }
 * @endcode
 */
#define SUCCESS 1

#define HEALTHY_TEMPERATURE            24  /**< Healthy ambient temperature */
#define TEMPERATURE_THRESHOLD_LOW      27  /**< Temperature threshold to start fan at low speed. */
#define TEMPERATURE_THRESHOLD_MEDIUM   30  /**< Temperature threshold to set fan at medium speed. */
#define TEMPERATURE_THRESHOLD_HIGH     35  /**< Temperature threshold to set fan at high speed. */

#define DUTY_CYCLE_OFF                 0   /**< Duty cycle when fan is off (below low temperature threshold). */
#define DUTY_CYCLE_LOW                 30  /**< Duty cycle for low fan speed. */
#define DUTY_CYCLE_MEDIUM              60  /**< Duty cycle for medium fan speed. */
#define DUTY_CYCLE_HIGH                90  /**< Duty cycle for high fan speed. */

#define BATTERY_LEVEL_THRESHOLD_MEDIUM 50 /**< Battety level medium at 50% of charge */
#define BATTERY_LEVEL_THRESHOLD_HIGH   80 /**< Battery level high at 80% of charge */

#define ONE_MINUTE_DELAY               60000 /**< 60000 ms */
#define DOOR_CLOSING_AND_OPENING_TIME  5000  /**< 5000 ms = 5 seconds */

/* Task priorities */
#define TEMPERATURE_CONTROL_PRIORITY        tskIDLE_PRIORITY + 1
#define BATTERY_LEVEL_INDICATOR_PRIORITY    tskIDLE_PRIORITY + 1
#define CLOSE_DOOR_PRIORITY                 tskIDLE_PRIORITY + 2
#define OPEN_DOOR_PRIORITY                  tskIDLE_PRIORITY + 2

/* Task names */
#define TEMPERATURE_CONTROL_TASK_NAME       "temperature_control"
#define BATTERY_LEVEL_INDICATOR_TASK_NAME   "battery_level_indicator"
#define CLOSE_DOOR_TASK_NAME                "close_door"
#define OPEN_DOOR_TASK_NAME                 "open_door"

static uint32_t duty_cycle = DUTY_CYCLE_OFF; /**< Initialize the duty cycle to 0 */

>>>>>>> bfcc49e1
/**
 * @brief Initializes the system clock to 72 MHz using an 8 MHz external crystal.
 */
void system_clock_setup(void);
<<<<<<< HEAD
=======

#define ADC_CHANNEL_TEMP_SENSOR 0 /**< Timer uses ADC chanell 0 */
  
>>>>>>> bfcc49e1
  
/**
 * @brief Configures the GPIO pins for the alarm, motor, manual switch, override switch, LED, fan, and sensors
 * 
 * The alarm pin is configured as an output, the motor pin is configured as an output in pin 6, port A,
 * the manual switch pin is configured as an input in pin 7 port A, the override switch pin is configured
 * as an input in pin 8 port A, the LED pin is configured as an output in pin 10 port A, the fan pin is configured
 * as an output in pin 9 port A, the temperature sensor pin is configured as an input in pin 0 port A, the battery
 * level pin is configured as an input in pin 1 port A, the motion sensor pin is configured as an input in pin 2 port A,
 * and the infrared sensor pin is configured as an input in pin 3 port A.
 * 
 */
void configure_gpio(void);

/**
 * @brief Configures the EXTI interrupt for the override switch
 * 
 * The AFIO clock is enabled, the EXTI9_5 interrupt is enabled in the NVIC, EXTI8 is configured as the source
 * for the override switch pin, the interrupt is triggered on the falling edge, and the EXTI8 interrupt is enabled.
 * 
 * Note: The EXTI9_5 manages EXTI5 to EXTI9 interrupts.
 */
void exti_setup(void);

 /** @brief Configures the I2C1 peripheral on the STM32.
 *
 * This function sets up the I2C1 peripheral on the STM32 microcontroller to operate
 * in standard mode (100 kHz) with GPIO pins configured for open-drain alternate function.
 * It enables the clocks for GPIOB and I2C1, configures the necessary pins for I2C communication,
 * sets the I2C clock frequency, rise time, and CCR value for a 100 kHz bus speed.
 *
 * @note Assumes a system clock frequency of 36 MHz for proper timing configuration.
 *       Adjustments may be necessary for different clock speeds.
 *
 * GPIOB is used for I2C1_SCL and I2C1_SDA lines with open-drain configuration.
 * Before enabling the I2C peripheral, it is disabled to ensure a clean configuration.
 */
void config_i2c(void);

/**
 * @brief Configures the timer to generate a PWM signal
 * 
 * The timer is configured to generate a PWM signal with a period of 10 ms and a duty cycle of 0%.
 * 
 */
void config_pwm(void);

/** @brief Set up the ADC with the required configuration./**
 *
 * The ADC is used to convert analog signals from various sensors (temperature, 
 * battery level, motion, and infrared sensor) into digital values that can be 
 * processed by the microcontroller. This allows the system to monitor sensor 
 * readings and make decisions such as closing the door, activating alarms, or 
 * indicating battery levels.
 */
void adc_setup(void);<|MERGE_RESOLUTION|>--- conflicted
+++ resolved
@@ -11,16 +11,12 @@
 #include <libopencm3/cm3/nvic.h> /**< Include the NVIC peripheral library */
 #include <libopencm3/stm32/timer.h> /**< Include the timer peripheral library */
 #include <libopencm3/stm32/i2c.h> /**< Include the I2C library */
-<<<<<<< HEAD
 #include <libopencm3/stm32/adc.h> /**< Include the adc peripheral library */
-=======
-#include <libopencm3/stm32/adc.h> /**< Include the ADC library */
 
 // Free RTOS headers
 #include "FreeRTOS.h"
 #include "task.h"
 #include "semphr.h"
->>>>>>> bfcc49e1
 
 #define ALARM_PORT GPIOA /**< Alarm port corresponds to port A */
 #define ALARM_PIN GPIO5 /**< Define the alarm pin as PA5 */
@@ -92,10 +88,9 @@
 
 #define TIMER_PERIOD 0xFFFF /**< Full period of the timer */
 
-<<<<<<< HEAD
-static uint32_t duty_cycle = 0; /**< Initialize the duty cycle to 0 */
-  
-=======
+
+#define ADC_CHANNEL_TEMP_SENSOR 0 /**< Timer uses ADC chanell 0 */
+  
 /**
  * @brief Defines the boolean value TRUE as 1.
  * 
@@ -160,17 +155,14 @@
 
 static uint32_t duty_cycle = DUTY_CYCLE_OFF; /**< Initialize the duty cycle to 0 */
 
->>>>>>> bfcc49e1
+
 /**
  * @brief Initializes the system clock to 72 MHz using an 8 MHz external crystal.
  */
 void system_clock_setup(void);
-<<<<<<< HEAD
-=======
-
-#define ADC_CHANNEL_TEMP_SENSOR 0 /**< Timer uses ADC chanell 0 */
-  
->>>>>>> bfcc49e1
+
+
+  
   
 /**
  * @brief Configures the GPIO pins for the alarm, motor, manual switch, override switch, LED, fan, and sensors
