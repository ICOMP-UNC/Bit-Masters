--- conflicted
+++ resolved
@@ -1,4 +1,3 @@
-<<<<<<< HEAD
 /**
  * @file alarm.h
  * @brief alarm header file
@@ -9,6 +8,7 @@
 #include <libopencm3/stm32/adc.h> /**< Include the ADC library */
 #include <libopencm3/stm32/i2c.h> /**< For I2C peripheral */
 #include "system_response.h" /**< Include the system response header file */
+#include "configuration.h" /**< Include the configuration header file */
 
 #define CONVERT_VALUE (100/4095) /**< The maximum value of the ADC */
 
@@ -64,8 +64,6 @@
  * @brief Show the display
  */
 void show_display(void);
-=======
-#include "configuration.h" /**< Include the configuration header file */
 
 /**
  * @brief Activates the alarm
@@ -81,5 +79,4 @@
  * This function checks if the alarm is already inactive and sets the alarm pin low if it is not.
  * 
  */
-void deactivate_alarm(void);
->>>>>>> b2f43805
+void deactivate_alarm(void);