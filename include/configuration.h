--- conflicted
+++ resolved
@@ -9,11 +9,8 @@
 #include <libopencm3/stm32/rcc.h> /**< Include the RCC peripheral library */
 #include <libopencm3/stm32/exti.h> /**< Include the EXTI peripheral library */
 #include <libopencm3/cm3/nvic.h> /**< Include the NVIC peripheral library */
-<<<<<<< HEAD
 #include <libopencm3/stm32/timer.h> /**< Include the timer peripheral library */
-=======
 #include <libopencm3/stm32/i2c.h> /**< Include the I2C library */
->>>>>>> e3b35a06
 
 #define ALARM_PORT GPIOA /**< Alarm port corresponds to port A */
 #define ALARM_PIN GPIO5 /**< Define the alarm pin as PA5 */
@@ -108,17 +105,7 @@
  */
 void exti_setup(void);
 
-/**
-<<<<<<< HEAD
- * @brief Configures the timer to generate a PWM signal
- * 
- * The timer is configured to generate a PWM signal with a period of 10 ms and a duty cycle of 0%.
- * 
- */
-void config_pwm(void);
-
-=======
- * @brief Configures the I2C1 peripheral on the STM32.
+ /** @brief Configures the I2C1 peripheral on the STM32.
  *
  * This function sets up the I2C1 peripheral on the STM32 microcontroller to operate
  * in standard mode (100 kHz) with GPIO pins configured for open-drain alternate function.
@@ -132,4 +119,11 @@
  * Before enabling the I2C peripheral, it is disabled to ensure a clean configuration.
  */
 void config_i2c(void);
->>>>>>> e3b35a06
+
+/**
+ * @brief Configures the timer to generate a PWM signal
+ * 
+ * The timer is configured to generate a PWM signal with a period of 10 ms and a duty cycle of 0%.
+ * 
+ */
+void config_pwm(void);