--- conflicted
+++ resolved
@@ -1,5 +1,31 @@
-<<<<<<< HEAD
-#include "system_response.h"
+#include "system_response.h" /**< Include the system response header file */
+
+void open_door(void)
+{
+    /* Open the door */
+    if(gpio_get(MOTOR_POS_PORT, MOTOR_POS_PIN) == 1 && gpio_get(MOTOR_NEG_PORT, MOTOR_NEG_PIN) == 0) { /* If the motor is already in the open position, return */
+        return;
+    }
+    gpio_set(MOTOR_POS_PORT, MOTOR_POS_PIN); /* Set the positive motor pin */
+    gpio_clear(MOTOR_NEG_PORT, MOTOR_NEG_PIN); /* Clear the negative motor pin */
+}
+
+void close_door(void)
+{
+    /* Close the door */
+    if(gpio_get(MOTOR_POS_PORT, MOTOR_POS_PIN) == 0 && gpio_get(MOTOR_NEG_PORT, MOTOR_NEG_PIN) == 1) { /* If the motor is already in the closed position, return */
+        return;
+    }
+    gpio_clear(MOTOR_POS_PORT, MOTOR_POS_PIN); /* Clear the positive motor pin */
+    gpio_set(MOTOR_NEG_PORT, MOTOR_NEG_PIN); /* Set the negative motor pin */
+}
+
+void stop_motor(void)
+{
+    /* Stop the motor */
+    gpio_clear(MOTOR_POS_PORT, MOTOR_POS_PIN); /* Clear the positive motor pin */
+    gpio_clear(MOTOR_NEG_PORT, MOTOR_NEG_PIN); /* Clear the negative motor pin */
+}
 
 uint16_t process_temperature(uint16_t value) 
 {
@@ -36,34 +62,4 @@
         // Set the duty cycle value for the output channel 3 (OC3) of TIM1
         timer_set_oc_value(TIM1, TIM_OC3, pwm_value);
     }
-}
-=======
-#include "system_response.h" /**< Include the system response header file */
-
-void open_door(void)
-{
-    /* Open the door */
-    if(gpio_get(MOTOR_POS_PORT, MOTOR_POS_PIN) == 1 && gpio_get(MOTOR_NEG_PORT, MOTOR_NEG_PIN) == 0) { /* If the motor is already in the open position, return */
-        return;
-    }
-    gpio_set(MOTOR_POS_PORT, MOTOR_POS_PIN); /* Set the positive motor pin */
-    gpio_clear(MOTOR_NEG_PORT, MOTOR_NEG_PIN); /* Clear the negative motor pin */
-}
-
-void close_door(void)
-{
-    /* Close the door */
-    if(gpio_get(MOTOR_POS_PORT, MOTOR_POS_PIN) == 0 && gpio_get(MOTOR_NEG_PORT, MOTOR_NEG_PIN) == 1) { /* If the motor is already in the closed position, return */
-        return;
-    }
-    gpio_clear(MOTOR_POS_PORT, MOTOR_POS_PIN); /* Clear the positive motor pin */
-    gpio_set(MOTOR_NEG_PORT, MOTOR_NEG_PIN); /* Set the negative motor pin */
-}
-
-void stop_motor(void)
-{
-    /* Stop the motor */
-    gpio_clear(MOTOR_POS_PORT, MOTOR_POS_PIN); /* Clear the positive motor pin */
-    gpio_clear(MOTOR_NEG_PORT, MOTOR_NEG_PIN); /* Clear the negative motor pin */
-}
->>>>>>> 5a0d07d9
+}